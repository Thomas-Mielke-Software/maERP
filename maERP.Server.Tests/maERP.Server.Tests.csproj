﻿<Project Sdk="Microsoft.NET.Sdk">
<<<<<<< HEAD
  <PropertyGroup>
    <TargetFramework>net9.0</TargetFramework>
    <ImplicitUsings>enable</ImplicitUsings>
    <Nullable>enable</Nullable>
    <IsPackable>false</IsPackable>
    <IsTestProject>true</IsTestProject>
  </PropertyGroup>
  <ItemGroup>
    <PackageReference Include="coverlet.collector" Version="6.0.2" />
    <PackageReference Include="Microsoft.AspNetCore.Mvc.Testing" Version="9.0.0-rc.1.24452.1" />
    <PackageReference Include="Microsoft.EntityFrameworkCore.InMemory" Version="9.0.0-rc.1.24451.1" />
    <PackageReference Include="Microsoft.NET.Test.Sdk" Version="17.11.1" />
    <PackageReference Include="Moq" Version="4.20.72" />
    <PackageReference Include="xunit" Version="2.9.0" />
    <PackageReference Include="xunit.runner.visualstudio" Version="3.0.0-pre.30">
      <PrivateAssets>all</PrivateAssets>
      <IncludeAssets>runtime; build; native; contentfiles; analyzers; buildtransitive</IncludeAssets>
    </PackageReference>
  </ItemGroup>
  <ItemGroup>
    <ProjectReference Include="..\maERP.Server\maERP.Server.csproj" />
  </ItemGroup>
=======

	<PropertyGroup>
		<TargetFramework>net8.0</TargetFramework>
		<ImplicitUsings>enable</ImplicitUsings>
		<Nullable>enable</Nullable>

		<IsPackable>false</IsPackable>
		<IsTestProject>true</IsTestProject>

		<TreatWarningsAsErrors>true</TreatWarningsAsErrors>
		<WarningsNotAsErrors>NU1901;NU1902;NU1903;NU1904</WarningsNotAsErrors>
	</PropertyGroup>

	<ItemGroup>
		<PackageReference Include="coverlet.collector" Version="6.0.2">
		  <PrivateAssets>all</PrivateAssets>
		  <IncludeAssets>runtime; build; native; contentfiles; analyzers; buildtransitive</IncludeAssets>
		</PackageReference>
		<PackageReference Include="Microsoft.AspNetCore.Mvc.Testing" Version="8.0.10" />
		<PackageReference Include="Microsoft.EntityFrameworkCore.InMemory" Version="8.0.10" />
		<PackageReference Include="Microsoft.NET.Test.Sdk" Version="17.11.1" />
		<PackageReference Include="Moq" Version="4.20.72" />
		<PackageReference Include="xunit" Version="2.9.2" />
		<PackageReference Include="xunit.runner.visualstudio" Version="2.8.2">
		  <PrivateAssets>all</PrivateAssets>
		  <IncludeAssets>runtime; build; native; contentfiles; analyzers; buildtransitive</IncludeAssets>
		</PackageReference>
	</ItemGroup>

	<ItemGroup>
		<ProjectReference Include="..\maERP.Server\maERP.Server.csproj" />
	</ItemGroup>

>>>>>>> 2b1bfabd
</Project><|MERGE_RESOLUTION|>--- conflicted
+++ resolved
@@ -1,28 +1,4 @@
 ﻿<Project Sdk="Microsoft.NET.Sdk">
-<<<<<<< HEAD
-  <PropertyGroup>
-    <TargetFramework>net9.0</TargetFramework>
-    <ImplicitUsings>enable</ImplicitUsings>
-    <Nullable>enable</Nullable>
-    <IsPackable>false</IsPackable>
-    <IsTestProject>true</IsTestProject>
-  </PropertyGroup>
-  <ItemGroup>
-    <PackageReference Include="coverlet.collector" Version="6.0.2" />
-    <PackageReference Include="Microsoft.AspNetCore.Mvc.Testing" Version="9.0.0-rc.1.24452.1" />
-    <PackageReference Include="Microsoft.EntityFrameworkCore.InMemory" Version="9.0.0-rc.1.24451.1" />
-    <PackageReference Include="Microsoft.NET.Test.Sdk" Version="17.11.1" />
-    <PackageReference Include="Moq" Version="4.20.72" />
-    <PackageReference Include="xunit" Version="2.9.0" />
-    <PackageReference Include="xunit.runner.visualstudio" Version="3.0.0-pre.30">
-      <PrivateAssets>all</PrivateAssets>
-      <IncludeAssets>runtime; build; native; contentfiles; analyzers; buildtransitive</IncludeAssets>
-    </PackageReference>
-  </ItemGroup>
-  <ItemGroup>
-    <ProjectReference Include="..\maERP.Server\maERP.Server.csproj" />
-  </ItemGroup>
-=======
 
 	<PropertyGroup>
 		<TargetFramework>net8.0</TargetFramework>
@@ -56,5 +32,4 @@
 		<ProjectReference Include="..\maERP.Server\maERP.Server.csproj" />
 	</ItemGroup>
 
->>>>>>> 2b1bfabd
 </Project>