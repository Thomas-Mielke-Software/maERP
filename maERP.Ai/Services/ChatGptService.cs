using maERP.Application.Contracts.Ai;
<<<<<<< HEAD
using OpenAI;
using OpenAI.Chat;
using OpenAI.Models;
=======
using OpenAI.Chat;
>>>>>>> 2b1bfabd

namespace maERP.Ai.Services;

public class ChatGptService : AiService, IChatGptService
{
<<<<<<< HEAD
    private ChatClient _chat;
=======
    private ChatClient _client;
    private ChatCompletion _chat;
>>>>>>> 2b1bfabd

    public ChatGptService()
    {
<<<<<<< HEAD
        _chat = new(model: "gpt-4o", Environment.GetEnvironmentVariable("OPENAI_API_KEY"));
=======
        _client = new ChatClient("gpt-4o", "OPENAI_API_KEY");
        _chat = _client.CompleteChat(
        [
            new UserChatMessage("Say 'this is a test.'"),
        ]);
>>>>>>> 2b1bfabd
    }

    public override void StartNewChat()
    {
<<<<<<< HEAD
        var chatCompletion = _chat.CompleteChat(
        [
            new UserChatMessage(question),
        ]);

        return "ok";
=======
        
>>>>>>> 2b1bfabd
    }
}<|MERGE_RESOLUTION|>--- conflicted
+++ resolved
@@ -1,47 +1,24 @@
 using maERP.Application.Contracts.Ai;
-<<<<<<< HEAD
-using OpenAI;
 using OpenAI.Chat;
-using OpenAI.Models;
-=======
-using OpenAI.Chat;
->>>>>>> 2b1bfabd
 
 namespace maERP.Ai.Services;
 
 public class ChatGptService : AiService, IChatGptService
 {
-<<<<<<< HEAD
-    private ChatClient _chat;
-=======
     private ChatClient _client;
     private ChatCompletion _chat;
->>>>>>> 2b1bfabd
 
     public ChatGptService()
     {
-<<<<<<< HEAD
-        _chat = new(model: "gpt-4o", Environment.GetEnvironmentVariable("OPENAI_API_KEY"));
-=======
         _client = new ChatClient("gpt-4o", "OPENAI_API_KEY");
         _chat = _client.CompleteChat(
         [
             new UserChatMessage("Say 'this is a test.'"),
         ]);
->>>>>>> 2b1bfabd
     }
 
     public override void StartNewChat()
     {
-<<<<<<< HEAD
-        var chatCompletion = _chat.CompleteChat(
-        [
-            new UserChatMessage(question),
-        ]);
-
-        return "ok";
-=======
         
->>>>>>> 2b1bfabd
     }
 }