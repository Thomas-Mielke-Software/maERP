--- conflicted
+++ resolved
@@ -1,5 +1,6 @@
 ﻿@page "/login"
 
+@using maERP.Shared.Dtos.User
 @using maERP.Shared.Models;
 
 @inject NavigationManager _navManager
@@ -11,17 +12,11 @@
 <MudForm Model="@_model" @ref="@_form" @bind-IsValid="@_success" ValidationDelay="0">
 
     <MudText Typo="Typo.h4" GutterBottom="true">Login</MudText>
-<<<<<<< HEAD
-    @*<MudText>
-            Kein Account? <MudLink Href="/pages/authentication/register">Jetzt registrieren</MudLink>
-        </MudText>*@
-=======
     @*
     <MudText>
         Kein Account? <MudLink Href="/pages/authentication/register">Jetzt registrieren</MudLink>
     </MudText>
     *@
->>>>>>> b24361f6
     <MudTextField T="string"
                   @bind-Value="_model.UserName" For="@(() => _model.UserName)"
                   Label="E-Mail"
@@ -33,27 +28,18 @@
     </MudTextField>
 
     <MudTextField @bind-Value="_model.Password" For="@(() => _model.Password)"
-                  Label="Passwort"
-                  Variant="Variant.Outlined"
-                  Required="true"
-                  InputType="InputType.Password">
+                      Label="Passwort"
+                      Variant="Variant.Outlined"
+                      Required="true"
+                      InputType="InputType.Password">
     </MudTextField>
 
-<<<<<<< HEAD
-    <MudSelect @bind-Value="_model.Server" Label="Server">
-        @foreach (var server in _serverList)
-        {
-            <MudSelectItem Value="@server.Url">@server.Url</MudSelectItem>
-        }
-    </MudSelect>
-=======
     <MudTextField @bind-Value="_model.ServerList" For="@(() => _model.ServerList)"
                   Label="Server"
                   Variant="Variant.Outlined"
                   Required="true"
                   InputType="InputType.Password">
     </MudTextField>
->>>>>>> b24361f6
 
     <div Class="d-flex justify-space-between align-center">
         <MudCheckBox For="@(() => _model.RememberMe)" @bind-Checked="_model.RememberMe" Label="Login speichern" Color="Color.Primary" Class="ml-n1 my-3"></MudCheckBox>
@@ -89,23 +75,6 @@
     bool _success;
     bool _loading;
 
-<<<<<<< HEAD
-    private List<LoginServer> _serverList = new()
-    {
-        new LoginServer { Id = 1, Url = "https://localhost:8443" }
-    };
-
-    private LoginFormModel _model = new()
-    {
-        UserName = "admin@localhost.com",
-        Password = "maERP!12",
-        RememberMe = true,
-        Server = ""
-    };
-
-    private string loginServer = "";
-    // private bool _showServerInput = true;
-=======
     List<string> _server = new()
     {
         "https://localhost:8443"
@@ -123,7 +92,6 @@
 
     // LoginDto loginDto = new LoginDto { Email = "admin@localhost.com", Password = "maERP!12", Server = "https://localhost:8443" };
 
->>>>>>> b24361f6
     private string _spinnerClass = string.Empty;
     private string _errorMessage = string.Empty;
 
@@ -143,7 +111,7 @@
 
         if (loginResponse == true)
         {
-            _navManager.NavigateTo("/");
+            _navManager.NavigateTo("/"); 
             return;
         }
 
