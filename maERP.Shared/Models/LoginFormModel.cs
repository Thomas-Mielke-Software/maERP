﻿using Microsoft.Extensions.Localization;
using FluentValidation;
using FluentValidation.Results;

namespace maERP.Shared.Models;

public class LoginFormModel
{
<<<<<<< HEAD
    public string UserName { get; set; } = string.Empty;
    public string Password { get; set; } = string.Empty;
    public string Server { get; set; } = string.Empty;
=======
    public string? UserName { get; set; } = string.Empty;
    public string? Password { get; set; } = string.Empty;
    public List<string>? ServerList { get; set; }
>>>>>>> b24361f6
    public bool RememberMe { get; set; } = false;
}

public class LoginServer
{
    public int Id { get; set; }
    public string Url { get; set; } = string.Empty;
}

public class LoginFormModelFluentValidator : AbstractValidator<LoginFormModel>
{
    private readonly IStringLocalizer<LoginFormModelFluentValidator> _localizer;

    public LoginFormModelFluentValidator(IStringLocalizer<LoginFormModelFluentValidator> localizer)
    {
        _localizer = localizer;
        RuleFor(x => x.UserName)
            .NotEmpty().WithMessage(_localizer["Your username cannot be empty."])
            .Length(2, 100).WithMessage(_localizer["Username must be between 2 and 100 characters."]);
        RuleFor(p => p.Password)
            .NotEmpty().WithMessage(_localizer["Your password cannot be empty"])
            .MinimumLength(6).WithMessage(_localizer["Your password length must be at least 6 characters."])
            .MaximumLength(16).WithMessage(_localizer["Your password length must not exceed 16 characters."]);
    }

    public Func<object, string, Task<IEnumerable<string>>> ValidateValue => async (model, propertyName) =>
    {
        ValidationResult? result =
            await ValidateAsync(ValidationContext<LoginFormModel>.CreateWithOptions((LoginFormModel)model,
                x => x.IncludeProperties(propertyName)));
        return result.IsValid ? Array.Empty<string>() : result.Errors.Select(e => e.ErrorMessage);
    };
}<|MERGE_RESOLUTION|>--- conflicted
+++ resolved
@@ -6,22 +6,10 @@
 
 public class LoginFormModel
 {
-<<<<<<< HEAD
-    public string UserName { get; set; } = string.Empty;
-    public string Password { get; set; } = string.Empty;
-    public string Server { get; set; } = string.Empty;
-=======
     public string? UserName { get; set; } = string.Empty;
     public string? Password { get; set; } = string.Empty;
     public List<string>? ServerList { get; set; }
->>>>>>> b24361f6
     public bool RememberMe { get; set; } = false;
-}
-
-public class LoginServer
-{
-    public int Id { get; set; }
-    public string Url { get; set; } = string.Empty;
 }
 
 public class LoginFormModelFluentValidator : AbstractValidator<LoginFormModel>
