﻿<Project Sdk="Microsoft.NET.Sdk">
  <PropertyGroup>
    <TargetFramework>net9.0</TargetFramework>
    <ImplicitUsings>enable</ImplicitUsings>
    <Nullable>enable</Nullable>
<<<<<<< HEAD
    <TreatWarningsAsErrors>true</TreatWarningsAsErrors>
=======
	<TreatWarningsAsErrors>true</TreatWarningsAsErrors>
	<WarningsNotAsErrors>NU1901;NU1902;NU1903;NU1904</WarningsNotAsErrors>
>>>>>>> 2b1bfabd
  </PropertyGroup>
  <ItemGroup>
<<<<<<< HEAD
    <PackageReference Include="Microsoft.EntityFrameworkCore.Design" Version="9.0.0-rc.1.24451.1">
      <PrivateAssets>all</PrivateAssets>
      <IncludeAssets>runtime; build; native; contentfiles; analyzers; buildtransitive</IncludeAssets>
    </PackageReference>
    <PackageReference Include="Pomelo.EntityFrameworkCore.MySql" Version="9.0.0-preview.1" />
    <PackageReference Include="Serilog.Sinks.Grafana.Loki" Version="8.3.0" />
=======
    <PackageReference Include="Microsoft.EntityFrameworkCore.Design" Version="8.0.10">
      <PrivateAssets>all</PrivateAssets>
      <IncludeAssets>runtime; build; native; contentfiles; analyzers; buildtransitive</IncludeAssets>
    </PackageReference>
    <PackageReference Include="Microsoft.Extensions.Options.ConfigurationExtensions" Version="8.0.*" />
    <PackageReference Include="Npgsql.EntityFrameworkCore.PostgreSQL" Version="8.0.10" />
    <PackageReference Include="Npgsql.EntityFrameworkCore.PostgreSQL.Design" Version="1.1.*" />
    <PackageReference Include="Pomelo.EntityFrameworkCore.MySql" Version="8.0.2" />
    <PackageReference Include="Serilog.Sinks.Grafana.Loki" Version="8.3.*" />
>>>>>>> 2b1bfabd
  </ItemGroup>
  <ItemGroup>
    <ProjectReference Include="..\maERP.Application\maERP.Application.csproj" />
    <ProjectReference Include="..\maERP.Identity\maERP.Identity.csproj" />
  </ItemGroup>
</Project><|MERGE_RESOLUTION|>--- conflicted
+++ resolved
@@ -1,24 +1,14 @@
 ﻿<Project Sdk="Microsoft.NET.Sdk">
+
   <PropertyGroup>
-    <TargetFramework>net9.0</TargetFramework>
+    <TargetFramework>net8.0</TargetFramework>
     <ImplicitUsings>enable</ImplicitUsings>
     <Nullable>enable</Nullable>
-<<<<<<< HEAD
-    <TreatWarningsAsErrors>true</TreatWarningsAsErrors>
-=======
 	<TreatWarningsAsErrors>true</TreatWarningsAsErrors>
 	<WarningsNotAsErrors>NU1901;NU1902;NU1903;NU1904</WarningsNotAsErrors>
->>>>>>> 2b1bfabd
   </PropertyGroup>
+
   <ItemGroup>
-<<<<<<< HEAD
-    <PackageReference Include="Microsoft.EntityFrameworkCore.Design" Version="9.0.0-rc.1.24451.1">
-      <PrivateAssets>all</PrivateAssets>
-      <IncludeAssets>runtime; build; native; contentfiles; analyzers; buildtransitive</IncludeAssets>
-    </PackageReference>
-    <PackageReference Include="Pomelo.EntityFrameworkCore.MySql" Version="9.0.0-preview.1" />
-    <PackageReference Include="Serilog.Sinks.Grafana.Loki" Version="8.3.0" />
-=======
     <PackageReference Include="Microsoft.EntityFrameworkCore.Design" Version="8.0.10">
       <PrivateAssets>all</PrivateAssets>
       <IncludeAssets>runtime; build; native; contentfiles; analyzers; buildtransitive</IncludeAssets>
@@ -28,10 +18,11 @@
     <PackageReference Include="Npgsql.EntityFrameworkCore.PostgreSQL.Design" Version="1.1.*" />
     <PackageReference Include="Pomelo.EntityFrameworkCore.MySql" Version="8.0.2" />
     <PackageReference Include="Serilog.Sinks.Grafana.Loki" Version="8.3.*" />
->>>>>>> 2b1bfabd
   </ItemGroup>
+
   <ItemGroup>
     <ProjectReference Include="..\maERP.Application\maERP.Application.csproj" />
     <ProjectReference Include="..\maERP.Identity\maERP.Identity.csproj" />
   </ItemGroup>
+
 </Project>