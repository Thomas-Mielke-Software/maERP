--- conflicted
+++ resolved
@@ -85,19 +85,6 @@
     <!-- Raw Assets (also remove the "Resources\Raw" prefix) -->
     <MauiAsset Include="MauiResources\Raw\**" LogicalName="%(RecursiveDir)%(Filename)%(Extension)" />
   </ItemGroup>
-
-  <ItemGroup>
-<<<<<<< HEAD
-    <ProjectReference Include="..\maERP.Shared\maERP.Shared.csproj" />
-=======
-	<PackageReference Include="AutoMapper" Version="13.0.1" />
-	<PackageReference Include="Microsoft.Extensions.Configuration" Version="8.0.0" />
-	<PackageReference Include="Microsoft.Maui.Controls" Version="8.0.7" />
-    <PackageReference Include="Blazored.LocalStorage" Version="4.5.0" />
-    <PackageReference Include="Microsoft.Extensions.Logging.Abstractions" Version="8.0.1" />
-    <PackageReference Include="MudBlazor" Version="6.19.1" />
->>>>>>> e436c884
-  </ItemGroup>
   <ItemGroup>
     <MauiImage Remove="MauiResources\Images\dotnet_bot.svg" />
   </ItemGroup>
@@ -105,18 +92,15 @@
     <BundleResource Include="MauiResources\Images\dotnet_bot.svg" />
   </ItemGroup>
   <ItemGroup>
-<<<<<<< HEAD
     <PackageReference Include="Blazored.LocalStorage" Version="4.5.0" />
     <PackageReference Include="Microsoft.Extensions.Logging.Abstractions" Version="8.0.1" />
     <PackageReference Include="MudBlazor" Version="6.19.1" />
     <PackageReference Include="Microsoft.Maui.Controls" Version="8.0.14" />
     <PackageReference Include="Microsoft.Maui.Controls.Compatibility" Version="8.0.14" />
     <PackageReference Include="Microsoft.AspNetCore.Components.WebView.Maui" Version="8.0.14" />    
-=======
     <ProjectReference Include="..\maERP.SharedUI\maERP.SharedUI.csproj" />
   </ItemGroup>
   <ItemGroup>
     <PackageReference Update="Microsoft.Maui.Controls" Version="8.0.20" />
->>>>>>> e436c884
   </ItemGroup>
 </Project>