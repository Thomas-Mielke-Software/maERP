--- conflicted
+++ resolved
@@ -79,9 +79,9 @@
       },
       "Microsoft.NET.ILLink.Tasks": {
         "type": "Direct",
-        "requested": "[9.0.1, )",
-        "resolved": "9.0.1",
-        "contentHash": "BKFAkdhUUJivAoKuSWcT23WH9E+AWQMJootzt9X+lnesOD2a2yNIe1ZQFtxB8H3ayskLBD5gYyIbj5GIfw7rZg=="
+        "requested": "[9.0.0, )",
+        "resolved": "9.0.0",
+        "contentHash": "zAwp213evC3UkimtVXRb+Dlgc/40QG145nmZDtp2LO9zJJMfrp+i/87BnXN7tRXEA4liyzdFkjqG1HE8/RPb4A=="
       },
       "MudBlazor": {
         "type": "Direct",
@@ -1549,14 +1549,8 @@
     },
     "net9.0-android35.0/android-arm64": {},
     "net9.0-android35.0/android-x64": {},
-<<<<<<< HEAD
     "net9.0-android35.0/iossimulator-arm64": {},
     "net9.0-android35.0/maccatalyst-arm64": {},
-=======
-    "net9.0-android35.0/ios-arm64": {},
-    "net9.0-android35.0/maccatalyst-x64": {},
-    "net9.0-android35.0/win10-x64": {},
->>>>>>> e3ce1a0a
     "net9.0-ios18.2": {
       "Blazored.LocalStorage": {
         "type": "Direct",
@@ -1627,9 +1621,9 @@
       },
       "Microsoft.NET.ILLink.Tasks": {
         "type": "Direct",
-        "requested": "[9.0.1, )",
-        "resolved": "9.0.1",
-        "contentHash": "BKFAkdhUUJivAoKuSWcT23WH9E+AWQMJootzt9X+lnesOD2a2yNIe1ZQFtxB8H3ayskLBD5gYyIbj5GIfw7rZg=="
+        "requested": "[9.0.0, )",
+        "resolved": "9.0.0",
+        "contentHash": "zAwp213evC3UkimtVXRb+Dlgc/40QG145nmZDtp2LO9zJJMfrp+i/87BnXN7tRXEA4liyzdFkjqG1HE8/RPb4A=="
       },
       "MudBlazor": {
         "type": "Direct",
@@ -2130,14 +2124,8 @@
     },
     "net9.0-ios18.2/android-arm64": {},
     "net9.0-ios18.2/android-x64": {},
-<<<<<<< HEAD
     "net9.0-ios18.2/iossimulator-arm64": {},
     "net9.0-ios18.2/maccatalyst-arm64": {},
-=======
-    "net9.0-ios18.2/ios-arm64": {},
-    "net9.0-ios18.2/maccatalyst-x64": {},
-    "net9.0-ios18.2/win10-x64": {},
->>>>>>> e3ce1a0a
     "net9.0-maccatalyst18.2": {
       "Blazored.LocalStorage": {
         "type": "Direct",
@@ -2208,9 +2196,9 @@
       },
       "Microsoft.NET.ILLink.Tasks": {
         "type": "Direct",
-        "requested": "[9.0.1, )",
-        "resolved": "9.0.1",
-        "contentHash": "BKFAkdhUUJivAoKuSWcT23WH9E+AWQMJootzt9X+lnesOD2a2yNIe1ZQFtxB8H3ayskLBD5gYyIbj5GIfw7rZg=="
+        "requested": "[9.0.0, )",
+        "resolved": "9.0.0",
+        "contentHash": "zAwp213evC3UkimtVXRb+Dlgc/40QG145nmZDtp2LO9zJJMfrp+i/87BnXN7tRXEA4liyzdFkjqG1HE8/RPb4A=="
       },
       "MudBlazor": {
         "type": "Direct",
@@ -2711,748 +2699,7 @@
     },
     "net9.0-maccatalyst18.2/android-arm64": {},
     "net9.0-maccatalyst18.2/android-x64": {},
-<<<<<<< HEAD
     "net9.0-maccatalyst18.2/iossimulator-arm64": {},
     "net9.0-maccatalyst18.2/maccatalyst-arm64": {}
-=======
-    "net9.0-maccatalyst18.2/ios-arm64": {},
-    "net9.0-maccatalyst18.2/maccatalyst-x64": {},
-    "net9.0-maccatalyst18.2/win10-x64": {},
-    "net9.0-windows10.0.22621": {
-      "Blazored.LocalStorage": {
-        "type": "Direct",
-        "requested": "[4.5.0, )",
-        "resolved": "4.5.0",
-        "contentHash": "6nZuJwA7zNIKx83IsObiHXZb09ponJOpCClU3en+hI8ZFvrOKXeOw+H7TegQZQrvdR1n9fkrVkEBQZg8vx6ZTw==",
-        "dependencies": {
-          "Microsoft.AspNetCore.Components.Web": "8.0.0"
-        }
-      },
-      "Microsoft.AspNetCore.Components.WebView.Maui": {
-        "type": "Direct",
-        "requested": "[9.0.30, )",
-        "resolved": "9.0.30",
-        "contentHash": "YnCuq0mBrszfeEXFDqmnl/+EbAxyOl3QNU0yQSXfGPWlQkUcx5PYBHyfmdeNkcKHvQtPuGd3zRzO+9c8kxl69A==",
-        "dependencies": {
-          "Microsoft.AspNetCore.Authorization": "9.0.0",
-          "Microsoft.AspNetCore.Components.WebView": "9.0.0",
-          "Microsoft.JSInterop": "9.0.0"
-        }
-      },
-      "Microsoft.Extensions.Logging.Abstractions": {
-        "type": "Direct",
-        "requested": "[9.0.1, )",
-        "resolved": "9.0.1",
-        "contentHash": "w2gUqXN/jNIuvqYwX3lbXagsizVNXYyt6LlF57+tMve4JYCEgCMMAjRce6uKcDASJgpMbErRT1PfHy2OhbkqEA==",
-        "dependencies": {
-          "Microsoft.Extensions.DependencyInjection.Abstractions": "9.0.1"
-        }
-      },
-      "Microsoft.Maui.Controls": {
-        "type": "Direct",
-        "requested": "[9.0.30, )",
-        "resolved": "9.0.30",
-        "contentHash": "S1EvHfKk060Q6gsf/E60YoZQhFZkfpV0ccYC+b8NJfc8P1iKP52KNEwNY6VxP8Y2Cw8ZfkGNRWPAjq+cb7EaPA==",
-        "dependencies": {
-          "Microsoft.Maui.Controls.Build.Tasks": "9.0.30",
-          "Microsoft.Maui.Controls.Core": "9.0.30",
-          "Microsoft.Maui.Controls.Xaml": "9.0.30",
-          "Microsoft.Maui.Resizetizer": "9.0.30"
-        }
-      },
-      "Microsoft.Maui.Controls.Compatibility": {
-        "type": "Direct",
-        "requested": "[9.0.30, )",
-        "resolved": "9.0.30",
-        "contentHash": "6Y4LwwCyw59tCb4i6ZAzpuPYm+14qXxtC0fVK/vBQe+08/dYst7/zmnRqUwqNxY8dUdypGGUyAy3hdQ00SRNpQ==",
-        "dependencies": {
-          "Microsoft.Extensions.Configuration": "9.0.0",
-          "Microsoft.Extensions.Logging.Abstractions": "9.0.0",
-          "Microsoft.Maui.Controls.Core": "9.0.30",
-          "Microsoft.Maui.Controls.Xaml": "9.0.30"
-        }
-      },
-      "Microsoft.Maui.Core": {
-        "type": "Direct",
-        "requested": "[9.0.30, )",
-        "resolved": "9.0.30",
-        "contentHash": "fAt+rtONvnar9IPfj3qmF4UgWAaoB3UkvF1QIlRc9/dwYxSVRyRzx4SfnjwQ0kM160z03IDOK45D3pgDiRRNcw==",
-        "dependencies": {
-          "Microsoft.Extensions.Configuration": "9.0.0",
-          "Microsoft.Extensions.DependencyInjection": "9.0.0",
-          "Microsoft.Extensions.Logging": "9.0.0",
-          "Microsoft.Extensions.Logging.Abstractions": "9.0.0",
-          "Microsoft.Graphics.Win2D": "1.2.0",
-          "Microsoft.Maui.Essentials": "9.0.30",
-          "Microsoft.Maui.Graphics": "9.0.30",
-          "Microsoft.Maui.Graphics.Win2D.WinUI.Desktop": "9.0.30",
-          "Microsoft.Web.WebView2": "1.0.2792.45",
-          "Microsoft.Windows.SDK.BuildTools": "10.0.22621.756",
-          "Microsoft.WindowsAppSDK": "1.6.241114003"
-        }
-      },
-      "MudBlazor": {
-        "type": "Direct",
-        "requested": "[7.16.0, )",
-        "resolved": "7.16.0",
-        "contentHash": "68bEFn7MLCyOB4yYxtvZG+AA+bZbxBDcIOhnSVFrHrAg8LLXVw1LxHCp9EyRktlREpnoAO1JxINp+5WeHc9Z4w==",
-        "dependencies": {
-          "Microsoft.AspNetCore.Components": "8.0.8",
-          "Microsoft.AspNetCore.Components.Web": "8.0.8",
-          "Microsoft.Extensions.Localization": "8.0.8"
-        }
-      },
-      "AutoMapper": {
-        "type": "Transitive",
-        "resolved": "13.0.1",
-        "contentHash": "/Fx1SbJ16qS7dU4i604Sle+U9VLX+WSNVJggk6MupKVkYvvBm4XqYaeFuf67diHefHKHs50uQIS2YEDFhPCakQ==",
-        "dependencies": {
-          "Microsoft.Extensions.Options": "6.0.0"
-        }
-      },
-      "FluentValidation": {
-        "type": "Transitive",
-        "resolved": "11.11.0",
-        "contentHash": "cyIVdQBwSipxWG8MA3Rqox7iNbUNUTK5bfJi9tIdm4CAfH71Oo5ABLP4/QyrUwuakqpUEPGtE43BDddvEehuYw=="
-      },
-      "Microsoft.AspNetCore.Authorization": {
-        "type": "Transitive",
-        "resolved": "9.0.1",
-        "contentHash": "WgLlLBlMczb2+QLNG6sM95OUZ0EBztz60k/N75tjIgpyu0SdpIfYytAmX/7JJAjRTZF0c/CrWaQV+SH9FuGsrA==",
-        "dependencies": {
-          "Microsoft.AspNetCore.Metadata": "9.0.1",
-          "Microsoft.Extensions.Logging.Abstractions": "9.0.1",
-          "Microsoft.Extensions.Options": "9.0.1"
-        }
-      },
-      "Microsoft.AspNetCore.Components": {
-        "type": "Transitive",
-        "resolved": "9.0.1",
-        "contentHash": "6pwfbQKNtvPkbF4tCGiAKGyt6BVpu58xAXz7u2YXcUKTNmNxrymbG1mEyMc0EPzVdnquDDqTyfXM3mC1EJycxQ==",
-        "dependencies": {
-          "Microsoft.AspNetCore.Authorization": "9.0.1",
-          "Microsoft.AspNetCore.Components.Analyzers": "9.0.1"
-        }
-      },
-      "Microsoft.AspNetCore.Components.Analyzers": {
-        "type": "Transitive",
-        "resolved": "9.0.1",
-        "contentHash": "I8Rs4LXT5UQxM5Nin2+Oj8aSY2heszSZ3EyTLgt3mxmfiRPrVO7D8NNSsf1voI2Gb0qFJceof/J5c9E+nfNuHw=="
-      },
-      "Microsoft.AspNetCore.Components.Authorization": {
-        "type": "Transitive",
-        "resolved": "9.0.1",
-        "contentHash": "CrfhX/TAu/8x4K0l8U0GpniJs28ApWPKH3D+Uww0hRljJdwFdTXjMz4fmoEkt3PgDeXTPS5WOT5oK4HDXqkxkQ==",
-        "dependencies": {
-          "Microsoft.AspNetCore.Authorization": "9.0.1",
-          "Microsoft.AspNetCore.Components": "9.0.1"
-        }
-      },
-      "Microsoft.AspNetCore.Components.Forms": {
-        "type": "Transitive",
-        "resolved": "9.0.1",
-        "contentHash": "KyULVU32bLz74LWDwPEwNUEllTehzWJuM7YAsz80rMKEzvR0K8cRjRzO0fnN/nfydMeLRRlbI0xj8wnEAymLVw==",
-        "dependencies": {
-          "Microsoft.AspNetCore.Components": "9.0.1"
-        }
-      },
-      "Microsoft.AspNetCore.Components.Web": {
-        "type": "Transitive",
-        "resolved": "9.0.1",
-        "contentHash": "LI0vjYEd9MaDZPDQxPCn4gGYDkEC5U9rp1nWZo7rPozJxgTG2zU3WERujxTi2LeAC2ZzdXlOVCrUyPQ55LZV2A==",
-        "dependencies": {
-          "Microsoft.AspNetCore.Components": "9.0.1",
-          "Microsoft.AspNetCore.Components.Forms": "9.0.1",
-          "Microsoft.Extensions.DependencyInjection": "9.0.1",
-          "Microsoft.Extensions.Primitives": "9.0.1",
-          "Microsoft.JSInterop": "9.0.1"
-        }
-      },
-      "Microsoft.AspNetCore.Components.WebAssembly.Authentication": {
-        "type": "Transitive",
-        "resolved": "9.0.1",
-        "contentHash": "Wvm5AVv1vp6/Wos9dxzlb4kYNpOnYxotoxT7owTStNyLZ+TU1KQtReezyvz5vP70w9PfJCRCYUJulxXJygfjTQ==",
-        "dependencies": {
-          "Microsoft.AspNetCore.Components.Authorization": "9.0.1",
-          "Microsoft.AspNetCore.Components.Web": "9.0.1"
-        }
-      },
-      "Microsoft.AspNetCore.Components.WebView": {
-        "type": "Transitive",
-        "resolved": "9.0.0",
-        "contentHash": "/MsARjKRJgq9Nx/KqKi/tCQElxwSsIKiyOr9IUTlyIrV7QrsQEvnOHi7DoUyMBCXs3ihUPZxRAvTAVqQ/ZXgNA==",
-        "dependencies": {
-          "Microsoft.AspNetCore.Components.Web": "9.0.0",
-          "Microsoft.Extensions.Configuration.Binder": "9.0.0",
-          "Microsoft.Extensions.Configuration.Json": "9.0.0",
-          "Microsoft.Extensions.FileProviders.Composite": "9.0.0",
-          "Microsoft.Extensions.FileProviders.Embedded": "9.0.0",
-          "Microsoft.Extensions.Logging": "9.0.0"
-        }
-      },
-      "Microsoft.AspNetCore.Cryptography.Internal": {
-        "type": "Transitive",
-        "resolved": "9.0.1",
-        "contentHash": "leaw8hC6wCKfAg2kAYT4plnaHI7o6bKB9IQy0yLWHmgV0GjE449pu0SEnnl7loEzdLgyQrKyVQvfz7wRErqmxQ=="
-      },
-      "Microsoft.AspNetCore.Cryptography.KeyDerivation": {
-        "type": "Transitive",
-        "resolved": "9.0.1",
-        "contentHash": "/ibWvFYnxjCfOmtQtLTFUN9L70CrQH0daom6tE8/hlxTllUDeXM95fE45dC4u2tBOrfDqB6TPAkUzd/vWaAusA==",
-        "dependencies": {
-          "Microsoft.AspNetCore.Cryptography.Internal": "9.0.1"
-        }
-      },
-      "Microsoft.AspNetCore.Identity.EntityFrameworkCore": {
-        "type": "Transitive",
-        "resolved": "9.0.1",
-        "contentHash": "yZyj/m7nBsrx6JDIv5KSYH44lJsQ4K5RLEWaYRFQVoIRvGXQxMZ/TUCa7PKFtR/o6nz1fmy6bVciV/eN/NmjUw==",
-        "dependencies": {
-          "Microsoft.EntityFrameworkCore.Relational": "9.0.1",
-          "Microsoft.Extensions.Identity.Stores": "9.0.1"
-        }
-      },
-      "Microsoft.AspNetCore.Metadata": {
-        "type": "Transitive",
-        "resolved": "9.0.1",
-        "contentHash": "EZnHifamF7IFEIyjAKMtJM3I/94OIe72i3P09v5oL0twmsmfQwal6Ni3m8lbB5mge3jWFhMozeW+rUdRSqnXRQ=="
-      },
-      "Microsoft.EntityFrameworkCore": {
-        "type": "Transitive",
-        "resolved": "9.0.1",
-        "contentHash": "E25w4XugXNykTr5Y/sLDGaQ4lf67n9aXVPvsdGsIZjtuLmbvb9AoYP8D50CDejY8Ro4D9GK2kNHz5lWHqSK+wg==",
-        "dependencies": {
-          "Microsoft.EntityFrameworkCore.Abstractions": "9.0.1",
-          "Microsoft.EntityFrameworkCore.Analyzers": "9.0.1",
-          "Microsoft.Extensions.Caching.Memory": "9.0.1",
-          "Microsoft.Extensions.Logging": "9.0.1"
-        }
-      },
-      "Microsoft.EntityFrameworkCore.Abstractions": {
-        "type": "Transitive",
-        "resolved": "9.0.1",
-        "contentHash": "qy+taGVLUs82zeWfc32hgGL8Z02ZqAneYvqZiiXbxF4g4PBUcPRuxHM9K20USmpeJbn4/fz40GkCbyyCy5ojOA=="
-      },
-      "Microsoft.EntityFrameworkCore.Analyzers": {
-        "type": "Transitive",
-        "resolved": "9.0.1",
-        "contentHash": "c6ZZJZhPKrXFkE2z/81PmuT69HBL6Y68Cl0xJ5SRrDjJyq5Aabkq15yCqPg9RQ3R0aFLVaJok2DA8R3TKpejDQ=="
-      },
-      "Microsoft.EntityFrameworkCore.Relational": {
-        "type": "Transitive",
-        "resolved": "9.0.1",
-        "contentHash": "7Iu0h4oevRvH4IwPzmxuIJGYRt55TapoREGlluk75KCO7lenN0+QnzCl6cQDY48uDoxAUpJbpK2xW7o8Ix69dw==",
-        "dependencies": {
-          "Microsoft.EntityFrameworkCore": "9.0.1",
-          "Microsoft.Extensions.Caching.Memory": "9.0.1",
-          "Microsoft.Extensions.Configuration.Abstractions": "9.0.1",
-          "Microsoft.Extensions.Logging": "9.0.1"
-        }
-      },
-      "Microsoft.Extensions.Caching.Abstractions": {
-        "type": "Transitive",
-        "resolved": "9.0.1",
-        "contentHash": "Eghsg9SyIvq0c8x6cUpe71BbQoOmsytXxqw2+ZNiTnP8a8SBLKgEor1zZeWhC0588IbS2M0PP4gXGAd9qF862Q==",
-        "dependencies": {
-          "Microsoft.Extensions.Primitives": "9.0.1"
-        }
-      },
-      "Microsoft.Extensions.Caching.Memory": {
-        "type": "Transitive",
-        "resolved": "9.0.1",
-        "contentHash": "JeC+PP0BCKMwwLezPGDaciJSTfcFG4KjsG8rX4XZ6RSvzdxofrFmcnmW2L4+cWUcZSBTQ+Dd7H5Gs9XZz/OlCA==",
-        "dependencies": {
-          "Microsoft.Extensions.Caching.Abstractions": "9.0.1",
-          "Microsoft.Extensions.DependencyInjection.Abstractions": "9.0.1",
-          "Microsoft.Extensions.Logging.Abstractions": "9.0.1",
-          "Microsoft.Extensions.Options": "9.0.1",
-          "Microsoft.Extensions.Primitives": "9.0.1"
-        }
-      },
-      "Microsoft.Extensions.Configuration": {
-        "type": "Transitive",
-        "resolved": "9.0.1",
-        "contentHash": "VuthqFS+ju6vT8W4wevdhEFiRi1trvQtkzWLonApfF5USVzzDcTBoY3F24WvN/tffLSrycArVfX1bThm/9xY2A==",
-        "dependencies": {
-          "Microsoft.Extensions.Configuration.Abstractions": "9.0.1",
-          "Microsoft.Extensions.Primitives": "9.0.1"
-        }
-      },
-      "Microsoft.Extensions.Configuration.Abstractions": {
-        "type": "Transitive",
-        "resolved": "9.0.1",
-        "contentHash": "+4hfFIY1UjBCXFTTOd+ojlDPq6mep3h5Vq5SYE3Pjucr7dNXmq4S/6P/LoVnZFz2e/5gWp/om4svUFgznfULcA==",
-        "dependencies": {
-          "Microsoft.Extensions.Primitives": "9.0.1"
-        }
-      },
-      "Microsoft.Extensions.Configuration.Binder": {
-        "type": "Transitive",
-        "resolved": "9.0.1",
-        "contentHash": "w7kAyu1Mm7eParRV6WvGNNwA8flPTub16fwH49h7b/yqJZFTgYxnOVCuiah3G2bgseJMEq4DLjjsyQRvsdzRgA==",
-        "dependencies": {
-          "Microsoft.Extensions.Configuration.Abstractions": "9.0.1"
-        }
-      },
-      "Microsoft.Extensions.Configuration.FileExtensions": {
-        "type": "Transitive",
-        "resolved": "9.0.0",
-        "contentHash": "4EK93Jcd2lQG4GY6PAw8jGss0ZzFP0vPc1J85mES5fKNuDTqgFXHba9onBw2s18fs3I4vdo2AWyfD1mPAxWSQQ==",
-        "dependencies": {
-          "Microsoft.Extensions.Configuration": "9.0.0",
-          "Microsoft.Extensions.Configuration.Abstractions": "9.0.0",
-          "Microsoft.Extensions.FileProviders.Abstractions": "9.0.0",
-          "Microsoft.Extensions.FileProviders.Physical": "9.0.0",
-          "Microsoft.Extensions.Primitives": "9.0.0"
-        }
-      },
-      "Microsoft.Extensions.Configuration.Json": {
-        "type": "Transitive",
-        "resolved": "9.0.0",
-        "contentHash": "WiTK0LrnsqmedrbzwL7f4ZUo+/wByqy2eKab39I380i2rd8ImfCRMrtkqJVGDmfqlkP/YzhckVOwPc5MPrSNpg==",
-        "dependencies": {
-          "Microsoft.Extensions.Configuration": "9.0.0",
-          "Microsoft.Extensions.Configuration.Abstractions": "9.0.0",
-          "Microsoft.Extensions.Configuration.FileExtensions": "9.0.0",
-          "Microsoft.Extensions.FileProviders.Abstractions": "9.0.0"
-        }
-      },
-      "Microsoft.Extensions.DependencyInjection": {
-        "type": "Transitive",
-        "resolved": "9.0.1",
-        "contentHash": "qZI42ASAe3hr2zMSA6UjM92pO1LeDq5DcwkgSowXXPY8I56M76pEKrnmsKKbxagAf39AJxkH2DY4sb72ixyOrg==",
-        "dependencies": {
-          "Microsoft.Extensions.DependencyInjection.Abstractions": "9.0.1"
-        }
-      },
-      "Microsoft.Extensions.DependencyInjection.Abstractions": {
-        "type": "Transitive",
-        "resolved": "9.0.1",
-        "contentHash": "Tr74eP0oQ3AyC24ch17N8PuEkrPbD0JqIfENCYqmgKYNOmL8wQKzLJu3ObxTUDrjnn4rHoR1qKa37/eQyHmCDA=="
-      },
-      "Microsoft.Extensions.Diagnostics": {
-        "type": "Transitive",
-        "resolved": "9.0.1",
-        "contentHash": "4ZmP6turxMFsNwK/MCko2fuIITaYYN/eXyyIRq1FjLDKnptdbn6xMb7u0zfSMzCGpzkx4RxH/g1jKN2IchG7uA==",
-        "dependencies": {
-          "Microsoft.Extensions.Configuration": "9.0.1",
-          "Microsoft.Extensions.Diagnostics.Abstractions": "9.0.1",
-          "Microsoft.Extensions.Options.ConfigurationExtensions": "9.0.1"
-        }
-      },
-      "Microsoft.Extensions.Diagnostics.Abstractions": {
-        "type": "Transitive",
-        "resolved": "9.0.1",
-        "contentHash": "pfAPuVtHvG6dvZtAa0OQbXdDqq6epnr8z0/IIUjdmV0tMeI8Aj9KxDXvdDvqr+qNHTkmA7pZpChNxwNZt4GXVg==",
-        "dependencies": {
-          "Microsoft.Extensions.DependencyInjection.Abstractions": "9.0.1",
-          "Microsoft.Extensions.Options": "9.0.1"
-        }
-      },
-      "Microsoft.Extensions.FileProviders.Abstractions": {
-        "type": "Transitive",
-        "resolved": "9.0.0",
-        "contentHash": "uK439QzYR0q2emLVtYzwyK3x+T5bTY4yWsd/k/ZUS9LR6Sflp8MIdhGXW8kQCd86dQD4tLqvcbLkku8qHY263Q==",
-        "dependencies": {
-          "Microsoft.Extensions.Primitives": "9.0.0"
-        }
-      },
-      "Microsoft.Extensions.FileProviders.Composite": {
-        "type": "Transitive",
-        "resolved": "9.0.0",
-        "contentHash": "IjNhwxaJ1nvl6K49AhaNLTXI0RgmGboWwqBv2NttC8RXSOjgucP8qYapCXrJS/Xf9hSHILJ7NJNdY9F6QjPqQA==",
-        "dependencies": {
-          "Microsoft.Extensions.FileProviders.Abstractions": "9.0.0",
-          "Microsoft.Extensions.Primitives": "9.0.0"
-        }
-      },
-      "Microsoft.Extensions.FileProviders.Embedded": {
-        "type": "Transitive",
-        "resolved": "9.0.0",
-        "contentHash": "6Ev1goLIvggLF6uCs6oZvdr9JM+2b1Zj+4FLdBWNW5iw3tm2BymVIb0yMsjnQTBWL7YUmqVWH3u45hSqOfvuqg==",
-        "dependencies": {
-          "Microsoft.Extensions.FileProviders.Abstractions": "9.0.0"
-        }
-      },
-      "Microsoft.Extensions.FileProviders.Physical": {
-        "type": "Transitive",
-        "resolved": "9.0.0",
-        "contentHash": "3+ZUSpOSmie+o8NnLIRqCxSh65XL/ExU7JYnFOg58awDRlY3lVpZ9A369jkoZL1rpsq7LDhEfkn2ghhGaY1y5Q==",
-        "dependencies": {
-          "Microsoft.Extensions.FileProviders.Abstractions": "9.0.0",
-          "Microsoft.Extensions.FileSystemGlobbing": "9.0.0",
-          "Microsoft.Extensions.Primitives": "9.0.0"
-        }
-      },
-      "Microsoft.Extensions.FileSystemGlobbing": {
-        "type": "Transitive",
-        "resolved": "9.0.0",
-        "contentHash": "jGFKZiXs2HNseK3NK/rfwHNNovER71jSj4BD1a/649ml9+h6oEtYd0GSALZDNW8jZ2Rh+oAeadOa6sagYW1F2A=="
-      },
-      "Microsoft.Extensions.Http": {
-        "type": "Transitive",
-        "resolved": "9.0.1",
-        "contentHash": "j1UmqmTRIc0OJhv8feVFmXhPS/Z+82o/JLF3WKlydC3esolPVVJPJ0oq/MSECXFZMBKVVpxUBJnR6dJH1hTWzQ==",
-        "dependencies": {
-          "Microsoft.Extensions.Configuration.Abstractions": "9.0.1",
-          "Microsoft.Extensions.DependencyInjection.Abstractions": "9.0.1",
-          "Microsoft.Extensions.Diagnostics": "9.0.1",
-          "Microsoft.Extensions.Logging": "9.0.1",
-          "Microsoft.Extensions.Logging.Abstractions": "9.0.1",
-          "Microsoft.Extensions.Options": "9.0.1"
-        }
-      },
-      "Microsoft.Extensions.Identity.Core": {
-        "type": "Transitive",
-        "resolved": "9.0.1",
-        "contentHash": "dbvAQhwSyBbgB2BuVJ8PMVx7BK6WZHWhV/vsSnXl6sRLs9D7yXiIiRpgcPVvN5E/UkzRGW1EPXyc3t1EDxWSzg==",
-        "dependencies": {
-          "Microsoft.AspNetCore.Cryptography.KeyDerivation": "9.0.1",
-          "Microsoft.Extensions.Logging": "9.0.1",
-          "Microsoft.Extensions.Options": "9.0.1"
-        }
-      },
-      "Microsoft.Extensions.Identity.Stores": {
-        "type": "Transitive",
-        "resolved": "9.0.1",
-        "contentHash": "lBErjDqd7i2RGpDr040lGm/HbMvxG/1Ta1aSFh91vYtSwEY2rtMI9o7xIDWgNmBKu8ko+XBxt0WcQh6TNFVe7g==",
-        "dependencies": {
-          "Microsoft.Extensions.Caching.Abstractions": "9.0.1",
-          "Microsoft.Extensions.Identity.Core": "9.0.1",
-          "Microsoft.Extensions.Logging": "9.0.1"
-        }
-      },
-      "Microsoft.Extensions.Localization": {
-        "type": "Transitive",
-        "resolved": "8.0.8",
-        "contentHash": "n32ZGmc2UOv9R/xsBHQPOxBsqCSAAJSoMtFqoQ8zOegB2P+H6+773OyCWg4jRBkO/3dmCyBJXB0yLAOVW2/C/w==",
-        "dependencies": {
-          "Microsoft.Extensions.DependencyInjection.Abstractions": "8.0.1",
-          "Microsoft.Extensions.Localization.Abstractions": "8.0.8",
-          "Microsoft.Extensions.Logging.Abstractions": "8.0.1",
-          "Microsoft.Extensions.Options": "8.0.2"
-        }
-      },
-      "Microsoft.Extensions.Localization.Abstractions": {
-        "type": "Transitive",
-        "resolved": "8.0.8",
-        "contentHash": "WYIsqP/A6dH/LWJznrvgoNPc7Q+CUJD0E78765GL3aonBtyFK1BKtPzBvvlnrr3SVqSO2r6xJCLgCEiCMG1gfA=="
-      },
-      "Microsoft.Extensions.Logging": {
-        "type": "Transitive",
-        "resolved": "9.0.1",
-        "contentHash": "E/k5r7S44DOW+08xQPnNbO8DKAQHhkspDboTThNJ6Z3/QBb4LC6gStNWzVmy3IvW7sUD+iJKf4fj0xEkqE7vnQ==",
-        "dependencies": {
-          "Microsoft.Extensions.DependencyInjection": "9.0.1",
-          "Microsoft.Extensions.Logging.Abstractions": "9.0.1",
-          "Microsoft.Extensions.Options": "9.0.1"
-        }
-      },
-      "Microsoft.Extensions.Options": {
-        "type": "Transitive",
-        "resolved": "9.0.1",
-        "contentHash": "nggoNKnWcsBIAaOWHA+53XZWrslC7aGeok+aR+epDPRy7HI7GwMnGZE8yEsL2Onw7kMOHVHwKcsDls1INkNUJQ==",
-        "dependencies": {
-          "Microsoft.Extensions.DependencyInjection.Abstractions": "9.0.1",
-          "Microsoft.Extensions.Primitives": "9.0.1"
-        }
-      },
-      "Microsoft.Extensions.Options.ConfigurationExtensions": {
-        "type": "Transitive",
-        "resolved": "9.0.1",
-        "contentHash": "8RRKWtuU4fR+8MQLR/8CqZwZ9yc2xCpllw/WPRY7kskIqEq0hMcEI4AfUJO72yGiK2QJkrsDcUvgB5Yc+3+lyg==",
-        "dependencies": {
-          "Microsoft.Extensions.Configuration.Abstractions": "9.0.1",
-          "Microsoft.Extensions.Configuration.Binder": "9.0.1",
-          "Microsoft.Extensions.DependencyInjection.Abstractions": "9.0.1",
-          "Microsoft.Extensions.Options": "9.0.1",
-          "Microsoft.Extensions.Primitives": "9.0.1"
-        }
-      },
-      "Microsoft.Extensions.Primitives": {
-        "type": "Transitive",
-        "resolved": "9.0.1",
-        "contentHash": "bHtTesA4lrSGD1ZUaMIx6frU3wyy0vYtTa/hM6gGQu5QNrydObv8T5COiGUWsisflAfmsaFOe9Xvw5NSO99z0g=="
-      },
-      "Microsoft.Graphics.Win2D": {
-        "type": "Transitive",
-        "resolved": "1.2.0",
-        "contentHash": "7bAo8ObjCy/br0eW0nONRfVKehJu5aDe/KQekWeNXslwTOO2rhrIfWaVGepsXyVqmqwHoLJ31g1HsT7FLdBCoQ==",
-        "dependencies": {
-          "Microsoft.WindowsAppSDK": "1.5.240227000"
-        }
-      },
-      "Microsoft.IdentityModel.Abstractions": {
-        "type": "Transitive",
-        "resolved": "8.3.0",
-        "contentHash": "jNin7yvWZu+K3U24q+6kD+LmGSRfbkHl9Px8hN1XrGwq6ZHgKGi/zuTm5m08G27fwqKfVXIWuIcUeq4Y1VQUOg=="
-      },
-      "Microsoft.IdentityModel.JsonWebTokens": {
-        "type": "Transitive",
-        "resolved": "8.3.0",
-        "contentHash": "4SVXLT8sDG7CrHiszEBrsDYi+aDW0W9d+fuWUGdZPBdan56aM6fGXJDjbI0TVGEDjJhXbACQd8F/BnC7a+m2RQ==",
-        "dependencies": {
-          "Microsoft.IdentityModel.Tokens": "8.3.0"
-        }
-      },
-      "Microsoft.IdentityModel.Logging": {
-        "type": "Transitive",
-        "resolved": "8.3.0",
-        "contentHash": "4w4pSIGHhCCLTHqtVNR2Cc/zbDIUWIBHTZCu/9ZHm2SVwrXY3RJMcZ7EFGiKqmKZMQZJzA0bpwCZ6R8Yb7i5VQ==",
-        "dependencies": {
-          "Microsoft.IdentityModel.Abstractions": "8.3.0"
-        }
-      },
-      "Microsoft.IdentityModel.Tokens": {
-        "type": "Transitive",
-        "resolved": "8.3.0",
-        "contentHash": "yGzqmk+kInH50zeSEH/L1/J0G4/yqTQNq4YmdzOhpE7s/86tz37NS2YbbY2ievbyGjmeBI1mq26QH+yBR6AK3Q==",
-        "dependencies": {
-          "Microsoft.IdentityModel.Logging": "8.3.0"
-        }
-      },
-      "Microsoft.IO.RecyclableMemoryStream": {
-        "type": "Transitive",
-        "resolved": "3.0.1",
-        "contentHash": "s/s20YTVY9r9TPfTrN5g8zPF1YhwxyqO6PxUkrYTGI2B+OGPe9AdajWZrLhFqXIvqIW23fnUE4+ztrUWNU1+9g=="
-      },
-      "Microsoft.JSInterop": {
-        "type": "Transitive",
-        "resolved": "9.0.1",
-        "contentHash": "/xBwIfb0YoC2Muv6EsHjxpqZw2aKv94+i0g0FWZvqvGv3DeAy+8wipAuECVvKYEs2EIclRD41bjajHLoD6mTtw=="
-      },
-      "Microsoft.Maui.Controls.Build.Tasks": {
-        "type": "Transitive",
-        "resolved": "9.0.30",
-        "contentHash": "hpb9mB3FLMK0UK6euFvkq8X0TEJ0YDWBV2kot5ryrvCBSNyonHVEQVMo0m7Uzzz2fAdqdZzRNV9WNgB6X/Jb4Q==",
-        "dependencies": {
-          "Microsoft.Maui.Controls.Core": "9.0.30",
-          "Microsoft.Maui.Controls.Xaml": "9.0.30"
-        }
-      },
-      "Microsoft.Maui.Controls.Core": {
-        "type": "Transitive",
-        "resolved": "9.0.30",
-        "contentHash": "P2Z45cciD/2yqia/3tm9QCclVhCISdBQfHz4zvpTQslEPZOuxzw06stvfrKYSgGlnJMBDzNMQ70FC/hybkB4kg==",
-        "dependencies": {
-          "Microsoft.Extensions.Configuration": "9.0.0",
-          "Microsoft.Extensions.DependencyInjection": "9.0.0",
-          "Microsoft.Extensions.Logging": "9.0.0",
-          "Microsoft.Extensions.Logging.Abstractions": "9.0.0",
-          "Microsoft.Maui.Core": "9.0.30"
-        }
-      },
-      "Microsoft.Maui.Controls.Xaml": {
-        "type": "Transitive",
-        "resolved": "9.0.30",
-        "contentHash": "mQHeyk+Dj7L2vmDXPeMjwLD7dUeqCelxLTPV5pOg+v3pVgQFwYZPoOMPVflS6Qtu+o1BlOZ5XNQjtEEUJ4yShg==",
-        "dependencies": {
-          "Microsoft.Extensions.Configuration": "9.0.0",
-          "Microsoft.Maui.Controls.Core": "9.0.30",
-          "Microsoft.Maui.Core": "9.0.30"
-        }
-      },
-      "Microsoft.Maui.Essentials": {
-        "type": "Transitive",
-        "resolved": "9.0.30",
-        "contentHash": "0jIHgPw+VeQpipYoz0WpTGc6EoAD/i80CgAq9GewOHfWSF3pD2w9MwyAkyNf2Fx8gef37WNJCv/wtRcr96nd2w==",
-        "dependencies": {
-          "Microsoft.Maui.Graphics": "9.0.30"
-        }
-      },
-      "Microsoft.Maui.Graphics": {
-        "type": "Transitive",
-        "resolved": "9.0.30",
-        "contentHash": "YnlWLhi0SFuWY1GxUGZs96uHPJdaGK86udh2A/wysTYernzF7bmKNJnPvG17QDgdMuqELGC7fxAkqRuHEciY/A==",
-        "dependencies": {
-          "Microsoft.Graphics.Win2D": "1.2.0",
-          "Microsoft.IO.RecyclableMemoryStream": "3.0.1"
-        }
-      },
-      "Microsoft.Maui.Graphics.Win2D.WinUI.Desktop": {
-        "type": "Transitive",
-        "resolved": "9.0.30",
-        "contentHash": "eAVew0rSPlv3ZLgCzzzhPub5BFMq58w7su2hhjjEdZ9woovilb073uqBMP8saaIdApccDN8Xojh8MiydcSXdTw==",
-        "dependencies": {
-          "Microsoft.Graphics.Win2D": "1.2.0",
-          "Microsoft.Maui.Graphics": "9.0.30"
-        }
-      },
-      "Microsoft.Maui.Resizetizer": {
-        "type": "Transitive",
-        "resolved": "9.0.30",
-        "contentHash": "rJtkoRYWmkBPVxpvrWYvACYfrCqW98ilio6M5wUqu8X7AzcxVp1R17b5XLgFUyJKkmolyqibO06C6wOV3kOOig=="
-      },
-      "Microsoft.Web.WebView2": {
-        "type": "Transitive",
-        "resolved": "1.0.2792.45",
-        "contentHash": "KOlLJSq70OySfU8mdhWdh9iOyApazWsIb6CmSz+YTJ5MmwLcsCLMW0qemORo7Si3A7VhLDIH3jwpMhPxodfkuA=="
-      },
-      "Microsoft.Windows.SDK.BuildTools": {
-        "type": "Transitive",
-        "resolved": "10.0.22621.756",
-        "contentHash": "7ZL2sFSioYm1Ry067Kw1hg0SCcW5kuVezC2SwjGbcPE61Nn+gTbH86T73G3LcEOVj0S3IZzNuE/29gZvOLS7VA=="
-      },
-      "Microsoft.WindowsAppSDK": {
-        "type": "Transitive",
-        "resolved": "1.6.241114003",
-        "contentHash": "5XBNubjJi7+7DDI5lUXR3Jc0/memeFJyP6zmGTGgQcmTTbUf2T6U1f+qwcXHT+2yoXpaDuZCE86/aDLdU30e5A==",
-        "dependencies": {
-          "Microsoft.Web.WebView2": "1.0.2651.64",
-          "Microsoft.Windows.SDK.BuildTools": "10.0.22621.756"
-        }
-      },
-      "System.IdentityModel.Tokens.Jwt": {
-        "type": "Transitive",
-        "resolved": "8.3.0",
-        "contentHash": "9GESpDG0Zb17HD5mBW/uEWi2yz/uKPmCthX2UhyLnk42moGH2FpMgXA2Y4l2Qc7P75eXSUTA6wb/c9D9GSVkzw==",
-        "dependencies": {
-          "Microsoft.IdentityModel.JsonWebTokens": "8.3.0",
-          "Microsoft.IdentityModel.Tokens": "8.3.0"
-        }
-      },
-      "maerp.domain": {
-        "type": "Project",
-        "dependencies": {
-          "Microsoft.AspNetCore.Identity.EntityFrameworkCore": "[9.0.1, )"
-        }
-      },
-      "maerp.sharedui": {
-        "type": "Project",
-        "dependencies": {
-          "AutoMapper": "[13.0.1, )",
-          "Blazored.LocalStorage": "[4.5.0, )",
-          "FluentValidation": "[11.11.0, )",
-          "Microsoft.AspNetCore.Components.WebAssembly.Authentication": "[9.0.1, )",
-          "Microsoft.Extensions.Configuration": "[9.0.1, )",
-          "Microsoft.Extensions.DependencyInjection": "[9.0.1, )",
-          "Microsoft.Extensions.Http": "[9.0.1, )",
-          "MudBlazor": "[7.16.0, )",
-          "System.IdentityModel.Tokens.Jwt": "[8.3.0, )",
-          "maERP.Domain": "[1.0.0, )"
-        }
-      }
-    },
-    "net9.0-windows10.0.22621/android-arm64": {
-      "Microsoft.Graphics.Win2D": {
-        "type": "Transitive",
-        "resolved": "1.2.0",
-        "contentHash": "7bAo8ObjCy/br0eW0nONRfVKehJu5aDe/KQekWeNXslwTOO2rhrIfWaVGepsXyVqmqwHoLJ31g1HsT7FLdBCoQ==",
-        "dependencies": {
-          "Microsoft.WindowsAppSDK": "1.5.240227000"
-        }
-      },
-      "Microsoft.Web.WebView2": {
-        "type": "Transitive",
-        "resolved": "1.0.2792.45",
-        "contentHash": "KOlLJSq70OySfU8mdhWdh9iOyApazWsIb6CmSz+YTJ5MmwLcsCLMW0qemORo7Si3A7VhLDIH3jwpMhPxodfkuA=="
-      },
-      "Microsoft.WindowsAppSDK": {
-        "type": "Transitive",
-        "resolved": "1.6.241114003",
-        "contentHash": "5XBNubjJi7+7DDI5lUXR3Jc0/memeFJyP6zmGTGgQcmTTbUf2T6U1f+qwcXHT+2yoXpaDuZCE86/aDLdU30e5A==",
-        "dependencies": {
-          "Microsoft.Web.WebView2": "1.0.2651.64",
-          "Microsoft.Windows.SDK.BuildTools": "10.0.22621.756"
-        }
-      }
-    },
-    "net9.0-windows10.0.22621/android-x64": {
-      "Microsoft.Graphics.Win2D": {
-        "type": "Transitive",
-        "resolved": "1.2.0",
-        "contentHash": "7bAo8ObjCy/br0eW0nONRfVKehJu5aDe/KQekWeNXslwTOO2rhrIfWaVGepsXyVqmqwHoLJ31g1HsT7FLdBCoQ==",
-        "dependencies": {
-          "Microsoft.WindowsAppSDK": "1.5.240227000"
-        }
-      },
-      "Microsoft.Web.WebView2": {
-        "type": "Transitive",
-        "resolved": "1.0.2792.45",
-        "contentHash": "KOlLJSq70OySfU8mdhWdh9iOyApazWsIb6CmSz+YTJ5MmwLcsCLMW0qemORo7Si3A7VhLDIH3jwpMhPxodfkuA=="
-      },
-      "Microsoft.WindowsAppSDK": {
-        "type": "Transitive",
-        "resolved": "1.6.241114003",
-        "contentHash": "5XBNubjJi7+7DDI5lUXR3Jc0/memeFJyP6zmGTGgQcmTTbUf2T6U1f+qwcXHT+2yoXpaDuZCE86/aDLdU30e5A==",
-        "dependencies": {
-          "Microsoft.Web.WebView2": "1.0.2651.64",
-          "Microsoft.Windows.SDK.BuildTools": "10.0.22621.756"
-        }
-      }
-    },
-    "net9.0-windows10.0.22621/ios-arm64": {
-      "Microsoft.Graphics.Win2D": {
-        "type": "Transitive",
-        "resolved": "1.2.0",
-        "contentHash": "7bAo8ObjCy/br0eW0nONRfVKehJu5aDe/KQekWeNXslwTOO2rhrIfWaVGepsXyVqmqwHoLJ31g1HsT7FLdBCoQ==",
-        "dependencies": {
-          "Microsoft.WindowsAppSDK": "1.5.240227000"
-        }
-      },
-      "Microsoft.Web.WebView2": {
-        "type": "Transitive",
-        "resolved": "1.0.2792.45",
-        "contentHash": "KOlLJSq70OySfU8mdhWdh9iOyApazWsIb6CmSz+YTJ5MmwLcsCLMW0qemORo7Si3A7VhLDIH3jwpMhPxodfkuA=="
-      },
-      "Microsoft.WindowsAppSDK": {
-        "type": "Transitive",
-        "resolved": "1.6.241114003",
-        "contentHash": "5XBNubjJi7+7DDI5lUXR3Jc0/memeFJyP6zmGTGgQcmTTbUf2T6U1f+qwcXHT+2yoXpaDuZCE86/aDLdU30e5A==",
-        "dependencies": {
-          "Microsoft.Web.WebView2": "1.0.2651.64",
-          "Microsoft.Windows.SDK.BuildTools": "10.0.22621.756"
-        }
-      }
-    },
-    "net9.0-windows10.0.22621/maccatalyst-x64": {
-      "Microsoft.Graphics.Win2D": {
-        "type": "Transitive",
-        "resolved": "1.2.0",
-        "contentHash": "7bAo8ObjCy/br0eW0nONRfVKehJu5aDe/KQekWeNXslwTOO2rhrIfWaVGepsXyVqmqwHoLJ31g1HsT7FLdBCoQ==",
-        "dependencies": {
-          "Microsoft.WindowsAppSDK": "1.5.240227000"
-        }
-      },
-      "Microsoft.Web.WebView2": {
-        "type": "Transitive",
-        "resolved": "1.0.2792.45",
-        "contentHash": "KOlLJSq70OySfU8mdhWdh9iOyApazWsIb6CmSz+YTJ5MmwLcsCLMW0qemORo7Si3A7VhLDIH3jwpMhPxodfkuA=="
-      },
-      "Microsoft.WindowsAppSDK": {
-        "type": "Transitive",
-        "resolved": "1.6.241114003",
-        "contentHash": "5XBNubjJi7+7DDI5lUXR3Jc0/memeFJyP6zmGTGgQcmTTbUf2T6U1f+qwcXHT+2yoXpaDuZCE86/aDLdU30e5A==",
-        "dependencies": {
-          "Microsoft.Web.WebView2": "1.0.2651.64",
-          "Microsoft.Windows.SDK.BuildTools": "10.0.22621.756"
-        }
-      }
-    },
-    "net9.0-windows10.0.22621/win10-x64": {
-      "Microsoft.Graphics.Win2D": {
-        "type": "Transitive",
-        "resolved": "1.2.0",
-        "contentHash": "7bAo8ObjCy/br0eW0nONRfVKehJu5aDe/KQekWeNXslwTOO2rhrIfWaVGepsXyVqmqwHoLJ31g1HsT7FLdBCoQ==",
-        "dependencies": {
-          "Microsoft.WindowsAppSDK": "1.5.240227000"
-        }
-      },
-      "Microsoft.Web.WebView2": {
-        "type": "Transitive",
-        "resolved": "1.0.2792.45",
-        "contentHash": "KOlLJSq70OySfU8mdhWdh9iOyApazWsIb6CmSz+YTJ5MmwLcsCLMW0qemORo7Si3A7VhLDIH3jwpMhPxodfkuA=="
-      },
-      "Microsoft.WindowsAppSDK": {
-        "type": "Transitive",
-        "resolved": "1.6.241114003",
-        "contentHash": "5XBNubjJi7+7DDI5lUXR3Jc0/memeFJyP6zmGTGgQcmTTbUf2T6U1f+qwcXHT+2yoXpaDuZCE86/aDLdU30e5A==",
-        "dependencies": {
-          "Microsoft.Web.WebView2": "1.0.2651.64",
-          "Microsoft.Windows.SDK.BuildTools": "10.0.22621.756"
-        }
-      }
-    }
->>>>>>> e3ce1a0a
   }
 }