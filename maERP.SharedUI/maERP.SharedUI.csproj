﻿<Project Sdk="Microsoft.NET.Sdk.Razor">
  <PropertyGroup>
    <TargetFramework>net9.0</TargetFramework>
    <ImplicitUsings>enable</ImplicitUsings>
    <Nullable>enable</Nullable>
<<<<<<< HEAD
    <TreatWarningsAsErrors>true</TreatWarningsAsErrors>
=======

	<TreatWarningsAsErrors>true</TreatWarningsAsErrors>
	<WarningsNotAsErrors>NU1901;NU1902;NU1903;NU1904</WarningsNotAsErrors>
>>>>>>> 2b1bfabd
  </PropertyGroup>
  <ItemGroup>
<<<<<<< HEAD
    <PackageReference Include="AutoMapper" Version="13.0.1" />
    <PackageReference Include="Blazored.LocalStorage" Version="4.5.0" />
    <PackageReference Include="FluentValidation" Version="11.10.0" />
    <PackageReference Include="Microsoft.AspNetCore.Components.WebAssembly.Authentication" Version="9.0.0-rc.1.24452.1" />
    <PackageReference Include="Microsoft.Extensions.Configuration" Version="9.0.0-rc.1.24431.7" />
    <PackageReference Include="Microsoft.Extensions.DependencyInjection" Version="9.0.0-rc.1.24431.7" />
    <PackageReference Include="Microsoft.Extensions.Http" Version="9.0.0-rc.1.24431.7" />
    <PackageReference Include="MudBlazor" Version="7.8.0" />
    <PackageReference Include="System.IdentityModel.Tokens.Jwt" Version="8.0.2" />
=======
    <PackageReference Include="AutoMapper" Version="13.0.*" />
    <PackageReference Include="Blazored.LocalStorage" Version="4.5.*" />
    <PackageReference Include="FluentValidation" Version="11.10.*" />
    <PackageReference Include="Microsoft.AspNetCore.Components.WebAssembly.Authentication" Version="8.0.*" />
    <PackageReference Include="Microsoft.Extensions.Configuration" Version="8.0.*" />
    <PackageReference Include="Microsoft.Extensions.DependencyInjection" Version="8.0.*" />
    <PackageReference Include="Microsoft.Extensions.Http" Version="8.0.*" />
    <PackageReference Include="MudBlazor" Version="7.15.0" />
    <PackageReference Include="System.IdentityModel.Tokens.Jwt" Version="8.2.0" />
>>>>>>> 2b1bfabd
  </ItemGroup>
  <ItemGroup>
    <AdditionalFiles Include="Pages\AiModels\AiModels.razor" />
    <AdditionalFiles Include="Pages\AiModels\AiModelsDelete.razor" />
    <AdditionalFiles Include="Pages\AiModels\AiModelsDetail.razor" />
    <AdditionalFiles Include="Pages\AiModels\AiModelsEdit.razor" />
  </ItemGroup>
  <ItemGroup>
    <ProjectReference Include="..\maERP.Domain\maERP.Domain.csproj" />
  </ItemGroup>
</Project><|MERGE_RESOLUTION|>--- conflicted
+++ resolved
@@ -1,28 +1,15 @@
 ﻿<Project Sdk="Microsoft.NET.Sdk.Razor">
+
   <PropertyGroup>
-    <TargetFramework>net9.0</TargetFramework>
+    <TargetFramework>net8.0</TargetFramework>
     <ImplicitUsings>enable</ImplicitUsings>
     <Nullable>enable</Nullable>
-<<<<<<< HEAD
-    <TreatWarningsAsErrors>true</TreatWarningsAsErrors>
-=======
 
 	<TreatWarningsAsErrors>true</TreatWarningsAsErrors>
 	<WarningsNotAsErrors>NU1901;NU1902;NU1903;NU1904</WarningsNotAsErrors>
->>>>>>> 2b1bfabd
   </PropertyGroup>
+
   <ItemGroup>
-<<<<<<< HEAD
-    <PackageReference Include="AutoMapper" Version="13.0.1" />
-    <PackageReference Include="Blazored.LocalStorage" Version="4.5.0" />
-    <PackageReference Include="FluentValidation" Version="11.10.0" />
-    <PackageReference Include="Microsoft.AspNetCore.Components.WebAssembly.Authentication" Version="9.0.0-rc.1.24452.1" />
-    <PackageReference Include="Microsoft.Extensions.Configuration" Version="9.0.0-rc.1.24431.7" />
-    <PackageReference Include="Microsoft.Extensions.DependencyInjection" Version="9.0.0-rc.1.24431.7" />
-    <PackageReference Include="Microsoft.Extensions.Http" Version="9.0.0-rc.1.24431.7" />
-    <PackageReference Include="MudBlazor" Version="7.8.0" />
-    <PackageReference Include="System.IdentityModel.Tokens.Jwt" Version="8.0.2" />
-=======
     <PackageReference Include="AutoMapper" Version="13.0.*" />
     <PackageReference Include="Blazored.LocalStorage" Version="4.5.*" />
     <PackageReference Include="FluentValidation" Version="11.10.*" />
@@ -32,15 +19,17 @@
     <PackageReference Include="Microsoft.Extensions.Http" Version="8.0.*" />
     <PackageReference Include="MudBlazor" Version="7.15.0" />
     <PackageReference Include="System.IdentityModel.Tokens.Jwt" Version="8.2.0" />
->>>>>>> 2b1bfabd
   </ItemGroup>
+
   <ItemGroup>
     <AdditionalFiles Include="Pages\AiModels\AiModels.razor" />
     <AdditionalFiles Include="Pages\AiModels\AiModelsDelete.razor" />
     <AdditionalFiles Include="Pages\AiModels\AiModelsDetail.razor" />
     <AdditionalFiles Include="Pages\AiModels\AiModelsEdit.razor" />
   </ItemGroup>
+
   <ItemGroup>
     <ProjectReference Include="..\maERP.Domain\maERP.Domain.csproj" />
   </ItemGroup>
+
 </Project>